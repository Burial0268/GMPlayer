--- conflicted
+++ resolved
@@ -11,15 +11,12 @@
       '@applemusic-like-lyrics/core':
         specifier: 0.2.0-alpha.4
         version: 0.2.0-alpha.4(@pixi/app@7.4.2(@pixi/core@7.4.2)(@pixi/display@7.4.2(@pixi/core@7.4.2)))(@pixi/core@7.4.2)(@pixi/display@7.4.2(@pixi/core@7.4.2))(@pixi/filter-blur@7.4.2(@pixi/core@7.4.2))(@pixi/filter-bulge-pinch@5.1.1(@pixi/core@7.4.2))(@pixi/filter-color-matrix@7.4.2(@pixi/core@7.4.2))(@pixi/sprite@7.4.2(@pixi/core@7.4.2)(@pixi/display@7.4.2(@pixi/core@7.4.2)))
-<<<<<<< HEAD
-=======
       '@applemusic-like-lyrics/lyric':
         specifier: ^0.2.4
         version: 0.2.4
       '@applemusic-like-lyrics/vue':
         specifier: 0.1.5
         version: 0.1.5(@pixi/app@7.4.2(@pixi/core@7.4.2)(@pixi/display@7.4.2(@pixi/core@7.4.2)))(@pixi/core@7.4.2)(@pixi/display@7.4.2(@pixi/core@7.4.2))(@pixi/filter-blur@7.4.2(@pixi/core@7.4.2))(@pixi/filter-bulge-pinch@5.1.1(@pixi/core@7.4.2))(@pixi/filter-color-matrix@7.4.2(@pixi/core@7.4.2))(@pixi/sprite@7.4.2(@pixi/core@7.4.2)(@pixi/display@7.4.2(@pixi/core@7.4.2)))(jss-preset-default@10.10.0)(jss@10.10.0)(vue@3.5.13)
->>>>>>> ae492fde
       '@icon-park/vue-next':
         specifier: ^1.4.2
         version: 1.4.2(vue@3.5.13)
@@ -152,6 +149,8 @@
       '@pixi/filter-bulge-pinch': '*'
       '@pixi/filter-color-matrix': '*'
       '@pixi/sprite': '*'
+      jss: '*'
+      jss-preset-default: '*'
 
   '@applemusic-like-lyrics/core@0.2.0-alpha.4':
     resolution: {integrity: sha512-OYN6dl40KJpqCAwVoDyL+lmj4F/yVIDMVkiq0fZZUr0U2kn/++aaeyBm1VPgMdKyXuyLUBSgOIR4KF+WxAMgfQ==}
@@ -1480,16 +1479,8 @@
   '@types/trusted-types@2.0.7':
     resolution: {integrity: sha512-ScaPdn1dQczgbl0QFTeTOmVHFULt394XJgOQNoyVhZ6r2vLnMLJfBPd53SB52T/3G36VI1/g2MZaX0cwDuXsfw==}
 
-<<<<<<< HEAD
-  '@ungap/structured-clone@1.2.1':
-    resolution: {integrity: sha512-fEzPV3hSkSMltkw152tJKNARhOupqbH96MZWyRjNaYZOMIzbrTeQDG+MTc6Mr2pgzFQzFxAfmhGDNP5QK++2ZA==}
-
-  '@vicons/material@0.12.0':
-    resolution: {integrity: sha512-chv1CYAl8P32P3Ycwgd5+vw/OFNc2mtkKdb1Rw4T5IJmKy6GVDsoUKV3N2l208HATn7CCQphZtuPDdsm7K2kmA==}
-=======
   '@ungap/structured-clone@1.3.0':
     resolution: {integrity: sha512-WmoN8qaIAo7WTYWbAZuG8PYEhn5fkz7dZrqTBZ7dtt//lL2Gwms1IcnQ5yHqjDfX8Ft5j4YzDM23f87zBfDe9g==}
->>>>>>> ae492fde
 
   '@vicons/material@0.13.0':
     resolution: {integrity: sha512-lKVxFNprM+CaBkUH3gt6VjIeiMsKQl2zARQMwTCZruQl2vRHzyeZiKeCflWS99CEfv2JzX/6y697smxlzyxcVw==}
@@ -1777,12 +1768,9 @@
   deep-freeze@0.0.1:
     resolution: {integrity: sha512-Z+z8HiAvsGwmjqlphnHW5oz6yWlOwu6EQfFTjmeTWlDeda3FS2yv3jhq35TX/ewmsnqB+RX2IdsIOyjJCQN5tg==}
 
-<<<<<<< HEAD
-=======
   deep-pick-omit@1.2.1:
     resolution: {integrity: sha512-2J6Kc/m3irCeqVG42T+SaUMesaK7oGWaedGnQQK/+O0gYc+2SP5bKh/KKTE7d7SJ+GCA9UUE1GRzh6oDe0EnGw==}
 
->>>>>>> ae492fde
   deepmerge@4.3.1:
     resolution: {integrity: sha512-3sUqbMEc77XqpdNO7FRyRog+eW3ph+GYCbj+rK+uYyRMuwsVy0rMiVtPn+QJlKFvWP/1PYpapqYn0Me2knFn+A==}
     engines: {node: '>=0.10.0'}
@@ -2009,9 +1997,6 @@
   gl-matrix@4.0.0-beta.2:
     resolution: {integrity: sha512-OF6IkQpMkF8p2CZF9EtzYZPlPaW3M41KMsgZGlTKmMv/nWaP6GMJi9V5tI+oPn8FG0io85Q5ZtKpCXP4u6YmDA==}
 
-  gl-matrix@4.0.0-beta.2:
-    resolution: {integrity: sha512-OF6IkQpMkF8p2CZF9EtzYZPlPaW3M41KMsgZGlTKmMv/nWaP6GMJi9V5tI+oPn8FG0io85Q5ZtKpCXP4u6YmDA==}
-
   glob-parent@5.1.2:
     resolution: {integrity: sha512-AOIgSQCepiJYwP3ARnGx+5VnTu2HBYdzbGP45eLw1vr3zB3vZLeyed1sC9hnbcOc9/SrMyM5RPQrkGz4aS9Zow==}
     engines: {node: '>= 6'}
@@ -2077,6 +2062,9 @@
     resolution: {integrity: sha512-AXcZb6vzzrFAUE61HnN4mpLqd/cSIwNQjtNWR0euPm6y0iqx3G4gOXaIDdtdDwZmhwe82LA6+zinmW4UBWVePQ==}
     engines: {node: '>=16.17.0'}
 
+  hyphenate-style-name@1.1.0:
+    resolution: {integrity: sha512-WDC/ui2VVRrz3jOVi+XtjqkDjiVjTtFaAGiW37k6b+ohyQ5wYDOGkvCZa8+H0nx3gyvv0+BST9xuOgIyGQ00gw==}
+
   idb@7.1.1:
     resolution: {integrity: sha512-gchesWBzyvGHRO9W8tzUWFDycow5gwjvFKfyV9FF32Y7F50yZMp7mP+T2mJIWFx49zicqyC4uefHM17o6xKIVQ==}
 
@@ -2166,8 +2154,6 @@
     resolution: {integrity: sha512-xelSayHH36ZgE7ZWhli7pW34hNbNl8Ojv5KVmkJD4hBdD3th8Tfk9vYasLM+mXWOZhFkgZfxhLSnrwRr4elSSg==}
     engines: {node: '>=0.10.0'}
 
-<<<<<<< HEAD
-=======
   is-in-browser@1.1.3:
     resolution: {integrity: sha512-FeXIBgG/CPGd/WUxuEyvgGTEfwiG9Z4EKGxjNMRqviiIIfsmgrpnHLffEDdwUHqNva1VEW91o3xBT/m8Elgl9g==}
 
@@ -2175,7 +2161,6 @@
     resolution: {integrity: sha512-1Qed0/Hr2m+YqxnM09CjA2d/i6YZNfF6R2oRAOj36eUdS6qIV/huPJNSEpKbupewFs+ZsJlxsjjPbc0/afW6Lw==}
     engines: {node: '>= 0.4'}
 
->>>>>>> ae492fde
   is-module@1.0.0:
     resolution: {integrity: sha512-51ypPSPCoTEIN9dy5Oy+h4pShgJmPCygKfyRCISBI+JoWT/2oJvK8QPxmwv7b/p239jXrm9M1mlQbyKJ5A152g==}
 
@@ -2291,11 +2276,6 @@
     resolution: {integrity: sha512-p/nXbhSEcu3pZRdkW1OfJhpsVtW1gd4Wa1fnQc9YLiTfAjn0312eMKimbdIQzuZl9aa9xUGaRlP9T/CJE/ditQ==}
     engines: {node: '>=0.10.0'}
 
-<<<<<<< HEAD
-  jsprim@1.4.2:
-    resolution: {integrity: sha512-P2bSOMAc/ciLz6DzgjVlGJP9+BrJWu5UDGK70C2iweC5QBIeFf0ZXRvGjEj2uYgrY2MkAAhsSWHDWlFtEroZWw==}
-    engines: {node: '>=0.6.0'}
-=======
   jss-plugin-camel-case@10.10.0:
     resolution: {integrity: sha512-z+HETfj5IYgFxh1wJnUAU8jByI48ED+v0fuTuhKrPR+pRBYS2EDwbusU8aFOpCdYhtRc9zhN+PJ7iNE8pAWyPw==}
 
@@ -2337,7 +2317,6 @@
 
   jss@10.10.0:
     resolution: {integrity: sha512-cqsOTS7jqPsPMjtKYDUpdFC0AbhYFLTcuGRqymgmdJIeQ8cH7+AgX7YSgQy79wXloZq2VvATYxUOUQEvS1V/Zw==}
->>>>>>> ae492fde
 
   kind-of@6.0.3:
     resolution: {integrity: sha512-dcS1ul+9tmeD95T+x28/ehLgd9mENa3LsvDTtzm3vyBEO7RPptvAD+t44WVXaUjTBRcrpFeFlC8WCruUR456hw==}
@@ -2883,8 +2862,6 @@
     resolution: {integrity: sha512-62G69+iQRIfUqTmJkWpZDcX891Ra8O9050ckt1/JI2H+0483g+gq0m7gINecDqMtDh2zt5dK+uzBRxGhGOOvQA==}
     engines: {node: '>= 4.7.0'}
 
-<<<<<<< HEAD
-=======
   symbol-observable@1.2.0:
     resolution: {integrity: sha512-e900nM8RRtGhlV36KGEU9k65K3mPb1WV70OdjfxlG2EAuM1noi/E/BaW/uMhL7bPEssK8QV57vN3esixjUvcXQ==}
     engines: {node: '>=0.10.0'}
@@ -2893,7 +2870,6 @@
     resolution: {integrity: sha512-DZ4yORTwrbTj/7MZYq2w+/ZFdI6OZ/f9SFHR+71gIVUZhOQPHzVCLpvRnPgyaMpfWxxk/4ONva3GQSyNIKRv6A==}
     engines: {node: '>=10'}
 
->>>>>>> ae492fde
   temp-dir@2.0.0:
     resolution: {integrity: sha512-aoBAniQmmwtcKp/7BzsH8Cxzv8OL736p7v1ihGb5e9DJ9kTwGWHrQrVB5+lfVDzfGrdRzXch+ig7LHaY1JTOrg==}
     engines: {node: '>=8'}
@@ -2911,21 +2887,12 @@
     resolution: {integrity: sha512-B71/4oyj61iNH0KeCamLuE2rmKuTO5byTOSVwECM5FA7TiAiAW+UqTKZ9ERueC4qvgSttUhdmq1mXC3kJqGX7A==}
     engines: {node: '>=12.22'}
 
-<<<<<<< HEAD
-  through@2.3.8:
-    resolution: {integrity: sha512-w89qg7PI8wAdvX60bMDP+bFoD5Dvhm9oLheFp5O4a2QF0cSBGsBX4qZmadPMvVqlLJBBci+WqGGOAPvcDeNSVg==}
-
-  to-fast-properties@2.0.0:
-    resolution: {integrity: sha512-/OaKK0xYrs3DmxRYqL/yDc+FxFUVYhDlXMhRmv3z915w2HF1tnN1omB354j8VUGO/hbRzyD6Y3sA7v7GS/ceog==}
-    engines: {node: '>=4'}
-=======
   tiny-warning@1.0.3:
     resolution: {integrity: sha512-lBN9zLN/oAf68o3zNXYrdCt1kP8WsiGW8Oo2ka41b2IM5JL/S1CTyX1rW0mb/zSuJun0ZUrDxx4sqvYS2FWzPA==}
 
   tinyglobby@0.2.10:
     resolution: {integrity: sha512-Zc+8eJlFMvgatPZTl6A9L/yht8QqdmUNtURHaKZLmKBE12hNPSrqNkUp2cs3M/UKmNVVAMFQYSjYIVHDjW5zew==}
     engines: {node: '>=12.0.0'}
->>>>>>> ae492fde
 
   to-regex-range@5.0.1:
     resolution: {integrity: sha512-65P7iz6X5yEr1cwcgvQxbbIw7Uk3gOy5dIdtZ4rDveLqhrdJP+Li/Hx6tyK0NEb+2GCyneCMJiGqrADCSNk8sQ==}
@@ -4607,13 +4574,7 @@
 
   '@types/trusted-types@2.0.7': {}
 
-<<<<<<< HEAD
-  '@ungap/structured-clone@1.2.1': {}
-
-  '@vicons/material@0.12.0': {}
-=======
   '@ungap/structured-clone@1.3.0': {}
->>>>>>> ae492fde
 
   '@vicons/material@0.13.0': {}
 
@@ -4908,14 +4869,11 @@
       '@emotion/hash': 0.8.0
       csstype: 3.0.11
 
-<<<<<<< HEAD
-=======
   css-vendor@2.0.8:
     dependencies:
       '@babel/runtime': 7.26.7
       is-in-browser: 1.1.3
 
->>>>>>> ae492fde
   csstype@3.0.11: {}
 
   csstype@3.1.3: {}
@@ -4961,8 +4919,6 @@
   deep-freeze@0.0.1: {}
 
   deep-pick-omit@1.2.1: {}
-
-  deep-freeze@0.0.1: {}
 
   deepmerge@4.3.1: {}
 
@@ -5266,8 +5222,6 @@
 
   gl-matrix@4.0.0-beta.2: {}
 
-  gl-matrix@4.0.0-beta.2: {}
-
   glob-parent@5.1.2:
     dependencies:
       is-glob: 4.0.3
@@ -5329,6 +5283,8 @@
 
   human-signals@5.0.0: {}
 
+  hyphenate-style-name@1.1.0: {}
+
   idb@7.1.1: {}
 
   ieee754@1.2.1: {}
@@ -5419,13 +5375,9 @@
     dependencies:
       is-extglob: 2.1.1
 
-<<<<<<< HEAD
-  is-module@1.0.0: {}
-=======
   is-in-browser@1.1.3: {}
 
   is-map@2.0.3: {}
->>>>>>> ae492fde
 
   is-module@1.0.0: {}
 
@@ -5520,14 +5472,6 @@
 
   jsonpointer@5.0.1: {}
 
-<<<<<<< HEAD
-  jsprim@1.4.2:
-    dependencies:
-      assert-plus: 1.0.0
-      extsprintf: 1.3.0
-      json-schema: 0.4.0
-      verror: 1.10.0
-=======
   jss-plugin-camel-case@10.10.0:
     dependencies:
       '@babel/runtime': 7.26.7
@@ -5619,7 +5563,6 @@
       csstype: 3.1.3
       is-in-browser: 1.1.3
       tiny-warning: 1.0.3
->>>>>>> ae492fde
 
   kind-of@6.0.3: {}
 
@@ -6242,8 +6185,6 @@
 
   swiper@11.2.1: {}
 
-<<<<<<< HEAD
-=======
   symbol-observable@1.2.0: {}
 
   tar@6.2.1:
@@ -6255,7 +6196,6 @@
       mkdirp: 1.0.4
       yallist: 4.0.0
 
->>>>>>> ae492fde
   temp-dir@2.0.0: {}
 
   tempy@0.6.0:
@@ -6274,18 +6214,12 @@
 
   throttle-debounce@5.0.2: {}
 
-<<<<<<< HEAD
-  through@2.3.8: {}
-
-  to-fast-properties@2.0.0: {}
-=======
   tiny-warning@1.0.3: {}
 
   tinyglobby@0.2.10:
     dependencies:
       fdir: 6.4.3(picomatch@4.0.2)
       picomatch: 4.0.2
->>>>>>> ae492fde
 
   to-regex-range@5.0.1:
     dependencies:
